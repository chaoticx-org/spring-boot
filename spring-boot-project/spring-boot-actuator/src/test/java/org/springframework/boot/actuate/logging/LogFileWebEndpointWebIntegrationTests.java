/*
 * Copyright 2012-2019 the original author or authors.
 *
 * Licensed under the Apache License, Version 2.0 (the "License");
 * you may not use this file except in compliance with the License.
 * You may obtain a copy of the License at
 *
 *      https://www.apache.org/licenses/LICENSE-2.0
 *
 * Unless required by applicable law or agreed to in writing, software
 * distributed under the License is distributed on an "AS IS" BASIS,
 * WITHOUT WARRANTIES OR CONDITIONS OF ANY KIND, either express or implied.
 * See the License for the specific language governing permissions and
 * limitations under the License.
 */

package org.springframework.boot.actuate.logging;

import java.io.File;
import java.io.IOException;

import org.junit.jupiter.api.BeforeAll;
import org.junit.jupiter.api.BeforeEach;
import org.junit.jupiter.api.io.TempDir;

import org.springframework.boot.actuate.endpoint.web.test.WebEndpointTest;
import org.springframework.boot.logging.LogFile;
import org.springframework.context.annotation.Bean;
import org.springframework.context.annotation.Configuration;
import org.springframework.http.MediaType;
import org.springframework.mock.env.MockEnvironment;
import org.springframework.test.web.reactive.server.WebTestClient;
import org.springframework.util.FileCopyUtils;

/**
 * Integration tests for {@link LogFileWebEndpoint} exposed by Jersey, Spring MVC, and
 * WebFlux.
 *
 * @author Andy Wilkinson
 */
class LogFileWebEndpointWebIntegrationTests {

<<<<<<< HEAD
	private ConfigurableApplicationContext context;

	private WebTestClient client;
=======
	private static WebTestClient client;
>>>>>>> ab87b2a3

	private static File tempFile;

	@BeforeEach
	void setUp(WebTestClient client, ConfigurableApplicationContext context) {
		this.client = client;
		this.context = context;

	}

	@BeforeAll
	static void setup(@TempDir File temp) throws IOException {
		tempFile = temp;
	}

	@WebEndpointTest
	void getRequestProducesResponseWithLogFile() {
		this.client.get().uri("/actuator/logfile").exchange().expectStatus().isOk().expectHeader()
				.contentType("text/plain; charset=UTF-8").expectBody(String.class).isEqualTo("--TEST--");
	}

	@WebEndpointTest
	void getRequestThatAcceptsTextPlainProducesResponseWithLogFile() {
		this.client.get().uri("/actuator/logfile").accept(MediaType.TEXT_PLAIN).exchange().expectStatus().isOk()
				.expectHeader().contentType("text/plain; charset=UTF-8").expectBody(String.class).isEqualTo("--TEST--");
	}

	@Configuration(proxyBeanMethods = false)
	static class TestConfiguration {

		@Bean
		LogFileWebEndpoint logFileEndpoint() throws IOException {
			File logFile = new File(tempFile, "test.log");
			FileCopyUtils.copy("--TEST--".getBytes(), logFile);
			MockEnvironment environment = new MockEnvironment();
			environment.setProperty("logging.file", logFile.getAbsolutePath());
			return new LogFileWebEndpoint(LogFile.get(environment), null);
		}

	}

}<|MERGE_RESOLUTION|>--- conflicted
+++ resolved
@@ -40,21 +40,13 @@
  */
 class LogFileWebEndpointWebIntegrationTests {
 
-<<<<<<< HEAD
-	private ConfigurableApplicationContext context;
-
 	private WebTestClient client;
-=======
-	private static WebTestClient client;
->>>>>>> ab87b2a3
 
 	private static File tempFile;
 
 	@BeforeEach
-	void setUp(WebTestClient client, ConfigurableApplicationContext context) {
+	void setUp(WebTestClient client) {
 		this.client = client;
-		this.context = context;
-
 	}
 
 	@BeforeAll
