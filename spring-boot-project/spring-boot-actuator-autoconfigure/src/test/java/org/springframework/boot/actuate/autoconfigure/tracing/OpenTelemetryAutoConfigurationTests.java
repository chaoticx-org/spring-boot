--- conflicted
+++ resolved
@@ -36,22 +36,16 @@
 import io.micrometer.tracing.otel.bridge.Slf4JEventListener;
 import io.micrometer.tracing.otel.propagation.BaggageTextMapPropagator;
 import io.opentelemetry.api.OpenTelemetry;
-<<<<<<< HEAD
-import io.opentelemetry.api.metrics.MeterProvider;
-=======
 import io.opentelemetry.api.common.AttributeKey;
 import io.opentelemetry.api.common.Attributes;
->>>>>>> 58812931
+import io.opentelemetry.api.metrics.MeterProvider;
 import io.opentelemetry.api.trace.Tracer;
 import io.opentelemetry.api.trace.propagation.W3CTraceContextPropagator;
 import io.opentelemetry.context.propagation.ContextPropagators;
 import io.opentelemetry.context.propagation.TextMapPropagator;
 import io.opentelemetry.extension.trace.propagation.B3Propagator;
 import io.opentelemetry.sdk.common.CompletableResultCode;
-<<<<<<< HEAD
-=======
 import io.opentelemetry.sdk.resources.Resource;
->>>>>>> 58812931
 import io.opentelemetry.sdk.trace.SdkTracerProvider;
 import io.opentelemetry.sdk.trace.SpanLimits;
 import io.opentelemetry.sdk.trace.SpanProcessor;
@@ -455,12 +449,25 @@
 
 	}
 
-<<<<<<< HEAD
 	private static class DummySpanExporter implements SpanExporter {
 
 		@Override
 		public CompletableResultCode export(Collection<SpanData> spans) {
-=======
+			return CompletableResultCode.ofSuccess();
+		}
+
+		@Override
+		public CompletableResultCode flush() {
+			return CompletableResultCode.ofSuccess();
+		}
+
+		@Override
+		public CompletableResultCode shutdown() {
+			return CompletableResultCode.ofSuccess();
+		}
+
+	}
+
 	@Configuration(proxyBeanMethods = false)
 	private static class InMemoryRecordingSpanExporterConfiguration {
 
@@ -481,7 +488,6 @@
 		public CompletableResultCode export(Collection<SpanData> spans) {
 			this.exportedSpans.addAll(spans);
 			this.latch.countDown();
->>>>>>> 58812931
 			return CompletableResultCode.ofSuccess();
 		}
 
@@ -492,11 +498,6 @@
 
 		@Override
 		public CompletableResultCode shutdown() {
-<<<<<<< HEAD
-			return CompletableResultCode.ofSuccess();
-		}
-
-=======
 			this.exportedSpans.clear();
 			return CompletableResultCode.ofSuccess();
 		}
@@ -511,7 +512,6 @@
 			}
 		}
 
->>>>>>> 58812931
 	}
 
 }