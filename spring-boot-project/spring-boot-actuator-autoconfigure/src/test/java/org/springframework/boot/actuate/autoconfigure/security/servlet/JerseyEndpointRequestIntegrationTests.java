--- conflicted
+++ resolved
@@ -127,26 +127,13 @@
 		private void customize(ResourceConfig config) {
 			List<String> mediaTypes = Arrays.asList(javax.ws.rs.core.MediaType.APPLICATION_JSON,
 					ActuatorMediaType.V2_JSON);
-<<<<<<< HEAD
-			EndpointMediaTypes endpointMediaTypes = new EndpointMediaTypes(mediaTypes,
-					mediaTypes);
-			WebEndpointDiscoverer discoverer = new WebEndpointDiscoverer(
-					this.applicationContext, new ConversionServiceParameterValueMapper(),
-					endpointMediaTypes, Arrays.asList(EndpointId::toString),
-					Collections.emptyList(), Collections.emptyList());
-			Collection<Resource> resources = new JerseyEndpointResourceFactory()
-					.createEndpointResources(new EndpointMapping("/actuator"),
-							discoverer.getEndpoints(), endpointMediaTypes,
-							new EndpointLinksResolver(discoverer.getEndpoints()));
-=======
 			EndpointMediaTypes endpointMediaTypes = new EndpointMediaTypes(mediaTypes, mediaTypes);
 			WebEndpointDiscoverer discoverer = new WebEndpointDiscoverer(this.applicationContext,
 					new ConversionServiceParameterValueMapper(), endpointMediaTypes,
-					Arrays.asList((id) -> id.toString()), Collections.emptyList(), Collections.emptyList());
+					Arrays.asList(EndpointId::toString), Collections.emptyList(), Collections.emptyList());
 			Collection<Resource> resources = new JerseyEndpointResourceFactory().createEndpointResources(
 					new EndpointMapping("/actuator"), discoverer.getEndpoints(), endpointMediaTypes,
 					new EndpointLinksResolver(discoverer.getEndpoints()));
->>>>>>> 24925c3d
 			config.registerResources(new HashSet<>(resources));
 		}
 
