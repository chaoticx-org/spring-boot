/*
<<<<<<< HEAD
 * Copyright 2012-2021 the original author or authors.
=======
 * Copyright 2012-2022 the original author or authors.
>>>>>>> 7f291f8d
 *
 * Licensed under the Apache License, Version 2.0 (the "License");
 * you may not use this file except in compliance with the License.
 * You may obtain a copy of the License at
 *
 *      https://www.apache.org/licenses/LICENSE-2.0
 *
 * Unless required by applicable law or agreed to in writing, software
 * distributed under the License is distributed on an "AS IS" BASIS,
 * WITHOUT WARRANTIES OR CONDITIONS OF ANY KIND, either express or implied.
 * See the License for the specific language governing permissions and
 * limitations under the License.
 */

package org.springframework.boot;

import org.springframework.util.ClassUtils;

/**
 * An enumeration of possible types of web application.
 *
 * @author Andy Wilkinson
 * @author Brian Clozel
 * @since 2.0.0
 */
public enum WebApplicationType {

	/**
	 * The application should not run as a web application and should not start an
	 * embedded web server.
	 */
	NONE,

	/**
	 * The application should run as a servlet-based web application and should start an
	 * embedded servlet web server.
	 */
	SERVLET,

	/**
	 * The application should run as a reactive web application and should start an
	 * embedded reactive web server.
	 */
	REACTIVE;

	private static final String[] SERVLET_INDICATOR_CLASSES = { "jakarta.servlet.Servlet",
			"org.springframework.web.context.ConfigurableWebApplicationContext" };

	private static final String WEBMVC_INDICATOR_CLASS = "org.springframework.web.servlet.DispatcherServlet";

	private static final String WEBFLUX_INDICATOR_CLASS = "org.springframework.web.reactive.DispatcherHandler";

<<<<<<< HEAD
	private static final String SERVLET_APPLICATION_CONTEXT_CLASS = "org.springframework.web.context.WebApplicationContext";

	private static final String REACTIVE_APPLICATION_CONTEXT_CLASS = "org.springframework.boot.web.reactive.context.ReactiveWebApplicationContext";
=======
	private static final String JERSEY_INDICATOR_CLASS = "org.glassfish.jersey.servlet.ServletContainer";
>>>>>>> 7f291f8d

	static WebApplicationType deduceFromClasspath() {
		if (ClassUtils.isPresent(WEBFLUX_INDICATOR_CLASS, null)
				&& !ClassUtils.isPresent(WEBMVC_INDICATOR_CLASS, null)) {
			return WebApplicationType.REACTIVE;
		}
		for (String className : SERVLET_INDICATOR_CLASSES) {
			if (!ClassUtils.isPresent(className, null)) {
				return WebApplicationType.NONE;
			}
		}
		return WebApplicationType.SERVLET;
	}

}<|MERGE_RESOLUTION|>--- conflicted
+++ resolved
@@ -1,9 +1,5 @@
 /*
-<<<<<<< HEAD
- * Copyright 2012-2021 the original author or authors.
-=======
  * Copyright 2012-2022 the original author or authors.
->>>>>>> 7f291f8d
  *
  * Licensed under the Apache License, Version 2.0 (the "License");
  * you may not use this file except in compliance with the License.
@@ -56,14 +52,6 @@
 
 	private static final String WEBFLUX_INDICATOR_CLASS = "org.springframework.web.reactive.DispatcherHandler";
 
-<<<<<<< HEAD
-	private static final String SERVLET_APPLICATION_CONTEXT_CLASS = "org.springframework.web.context.WebApplicationContext";
-
-	private static final String REACTIVE_APPLICATION_CONTEXT_CLASS = "org.springframework.boot.web.reactive.context.ReactiveWebApplicationContext";
-=======
-	private static final String JERSEY_INDICATOR_CLASS = "org.glassfish.jersey.servlet.ServletContainer";
->>>>>>> 7f291f8d
-
 	static WebApplicationType deduceFromClasspath() {
 		if (ClassUtils.isPresent(WEBFLUX_INDICATOR_CLASS, null)
 				&& !ClassUtils.isPresent(WEBMVC_INDICATOR_CLASS, null)) {
