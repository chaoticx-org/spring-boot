--- conflicted
+++ resolved
@@ -83,16 +83,10 @@
 		ConfigDataLocation location = ConfigDataLocation
 			.of("file:src/test/resources/configdata/properties/application.properties");
 		List<StandardConfigDataResource> locations = this.resolver.resolve(this.context, location);
-<<<<<<< HEAD
-		assertThat(locations).hasSize(1);
-		assertThat(locations).extracting(Object::toString).containsExactly(
-				filePath("src", "test", "resources", "configdata", "properties", "application.properties"));
-=======
-		assertThat(locations.size()).isEqualTo(1);
+		assertThat(locations).hasSize(1);
 		assertThat(locations).extracting(Object::toString)
 			.containsExactly(
 					filePath("src", "test", "resources", "configdata", "properties", "application.properties"));
->>>>>>> df5898a1
 	}
 
 	@Test
@@ -123,15 +117,10 @@
 	void createWhenConfigNameHasWildcardThrowsException() {
 		this.environment.setProperty("spring.config.name", "*/application");
 		assertThatIllegalStateException()
-<<<<<<< HEAD
-				.isThrownBy(() -> new StandardConfigDataLocationResolver(new DeferredLogs(), this.environmentBinder,
-						this.resourceLoader))
-				.withMessageStartingWith("Config name '").withMessageEndingWith("' cannot contain '*'");
-=======
-			.isThrownBy(() -> new StandardConfigDataLocationResolver(null, this.environmentBinder, this.resourceLoader))
+			.isThrownBy(() -> new StandardConfigDataLocationResolver(new DeferredLogs(), this.environmentBinder,
+					this.resourceLoader))
 			.withMessageStartingWith("Config name '")
 			.withMessageEndingWith("' cannot contain '*'");
->>>>>>> df5898a1
 	}
 
 	@Test
