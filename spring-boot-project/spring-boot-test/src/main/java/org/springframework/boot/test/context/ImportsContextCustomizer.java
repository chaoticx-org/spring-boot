--- conflicted
+++ resolved
@@ -16,8 +16,10 @@
 
 package org.springframework.boot.test.context;
 
+import java.lang.annotation.Annotation;
 import java.lang.reflect.Constructor;
 import java.util.Collections;
+import java.util.HashSet;
 import java.util.LinkedHashSet;
 import java.util.Set;
 import java.util.stream.Collectors;
@@ -233,34 +235,19 @@
 				.withAnnotationFilter(this::isFilteredAnnotation)
 				.from(testClass);
 			Set<Object> determinedImports = determineImports(annotations, testClass);
-<<<<<<< HEAD
-			this.key = (determinedImports != null) ? determinedImports : synthesize(annotations);
-=======
 			if (determinedImports == null) {
-				this.key = Collections.unmodifiableSet(annotations);
+				this.key = Collections.unmodifiableSet(synthesize(annotations));
 			}
 			else {
 				Set<Object> key = new HashSet<>();
 				key.addAll(determinedImports);
 				Set<Annotation> componentScanning = annotations.stream()
-					.filter(ComponentScan.class::isInstance)
+					.filter((annotation) -> annotation.getType().equals(ComponentScan.class))
+					.map(MergedAnnotation::synthesize)
 					.collect(Collectors.toSet());
 				key.addAll(componentScanning);
 				this.key = Collections.unmodifiableSet(key);
 			}
-		}
-
-		private void collectClassAnnotations(Class<?> classType, Set<Annotation> annotations, Set<Class<?>> seen) {
-			if (seen.add(classType)) {
-				collectElementAnnotations(classType, annotations, seen);
-				for (Class<?> interfaceType : classType.getInterfaces()) {
-					collectClassAnnotations(interfaceType, annotations, seen);
-				}
-				if (classType.getSuperclass() != null) {
-					collectClassAnnotations(classType.getSuperclass(), annotations, seen);
-				}
-			}
->>>>>>> 8f18b116
 		}
 
 		private boolean isFilteredAnnotation(String typeName) {
