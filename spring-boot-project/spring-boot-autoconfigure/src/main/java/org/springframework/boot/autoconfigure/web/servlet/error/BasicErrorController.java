--- conflicted
+++ resolved
@@ -81,14 +81,8 @@
 		return this.errorProperties.getPath();
 	}
 
-<<<<<<< HEAD
 	@RequestMapping(produces = MediaType.TEXT_HTML_VALUE)
-	public ModelAndView errorHtml(HttpServletRequest request,
-			HttpServletResponse response) {
-=======
-	@RequestMapping(produces = "text/html")
 	public ModelAndView errorHtml(HttpServletRequest request, HttpServletResponse response) {
->>>>>>> c6c139d9
 		HttpStatus status = getStatus(request);
 		Map<String, Object> model = Collections
 				.unmodifiableMap(getErrorAttributes(request, isIncludeStackTrace(request, MediaType.TEXT_HTML)));
