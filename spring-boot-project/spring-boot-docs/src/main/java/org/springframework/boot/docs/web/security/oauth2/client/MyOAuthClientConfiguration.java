/*
 * Copyright 2012-2023 the original author or authors.
 *
 * Licensed under the Apache License, Version 2.0 (the "License");
 * you may not use this file except in compliance with the License.
 * You may obtain a copy of the License at
 *
 *      https://www.apache.org/licenses/LICENSE-2.0
 *
 * Unless required by applicable law or agreed to in writing, software
 * distributed under the License is distributed on an "AS IS" BASIS,
 * WITHOUT WARRANTIES OR CONDITIONS OF ANY KIND, either express or implied.
 * See the License for the specific language governing permissions and
 * limitations under the License.
 */

package org.springframework.boot.docs.web.security.oauth2.client;

import org.springframework.context.annotation.Bean;
import org.springframework.context.annotation.Configuration;
import org.springframework.security.config.annotation.web.builders.HttpSecurity;
import org.springframework.security.config.annotation.web.configuration.EnableWebSecurity;
import org.springframework.security.web.SecurityFilterChain;

@Configuration(proxyBeanMethods = false)
@EnableWebSecurity
public class MyOAuthClientConfiguration {

	@Bean
	public SecurityFilterChain securityFilterChain(HttpSecurity http) throws Exception {
<<<<<<< HEAD
		http.authorizeHttpRequests((requests) -> requests.anyRequest().authenticated());
		http.oauth2Login((login) -> login.redirectionEndpoint((endpoint) -> endpoint.baseUri("custom-callback")));
=======
		// @formatter:off
		http
			.authorizeHttpRequests((requests) -> requests
				.anyRequest().authenticated()
			)
			.oauth2Login((login) -> login
				.redirectionEndpoint((endpoint) -> endpoint
					.baseUri("/login/oauth2/callback/*")
				)
			);
		// @formatter:on
>>>>>>> c2f5a779
		return http.build();
	}

}<|MERGE_RESOLUTION|>--- conflicted
+++ resolved
@@ -1,5 +1,5 @@
 /*
- * Copyright 2012-2023 the original author or authors.
+ * Copyright 2012-2022 the original author or authors.
  *
  * Licensed under the Apache License, Version 2.0 (the "License");
  * you may not use this file except in compliance with the License.
@@ -28,10 +28,6 @@
 
 	@Bean
 	public SecurityFilterChain securityFilterChain(HttpSecurity http) throws Exception {
-<<<<<<< HEAD
-		http.authorizeHttpRequests((requests) -> requests.anyRequest().authenticated());
-		http.oauth2Login((login) -> login.redirectionEndpoint((endpoint) -> endpoint.baseUri("custom-callback")));
-=======
 		// @formatter:off
 		http
 			.authorizeHttpRequests((requests) -> requests
@@ -43,7 +39,6 @@
 				)
 			);
 		// @formatter:on
->>>>>>> c2f5a779
 		return http.build();
 	}
 
