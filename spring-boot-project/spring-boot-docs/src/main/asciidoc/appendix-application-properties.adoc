--- conflicted
+++ resolved
@@ -185,15 +185,9 @@
 	# EMBEDDED SERVER CONFIGURATION ({sc-spring-boot-autoconfigure}/web/ServerProperties.{sc-ext}[ServerProperties])
 	server.address= # Network address to which the server should bind.
 	server.compression.enabled=false # Whether response compression is enabled.
-<<<<<<< HEAD
-	server.compression.excluded-user-agents= # List of user-agents to exclude from compression.
+	server.compression.excluded-user-agents= # Comma-separated list of user agents for which responses should not be compressed.
 	server.compression.mime-types=text/html,text/xml,text/plain,text/css,text/javascript,application/javascript,application/json,application/xml # Comma-separated list of MIME types that should be compressed.
 	server.compression.min-response-size=2KB # Minimum "Content-Length" value that is required for compression to be performed.
-=======
-	server.compression.excluded-user-agents= # Comma-separated list of user agents for which responses should not be compressed.
-	server.compression.mime-types=text/html,text/xml,text/plain,text/css,text/javascript,application/javascript,application/json,application/xml # Comma-separated list of MIME types that should be compressed.
-	server.compression.min-response-size=2048 # Minimum "Content-Length" value that is required for compression to be performed.
->>>>>>> 1b10d3fc
 	server.connection-timeout= # Time that connectors wait for another HTTP request before closing the connection. When not set, the connector's container-specific default is used. Use a value of -1 to indicate no (that is, an infinite) timeout.
 	server.error.include-exception=false # Include the "exception" attribute.
 	server.error.include-stacktrace=never # When to include a "stacktrace" attribute.
