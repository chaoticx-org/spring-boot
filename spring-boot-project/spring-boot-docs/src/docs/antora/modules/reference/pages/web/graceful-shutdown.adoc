[[web.graceful-shutdown]]
= Graceful Shutdown

Graceful shutdown is enabled by default with all four embedded web servers (Jetty, Reactor Netty, Tomcat, and Undertow) and with both reactive and servlet-based web applications.
It occurs as part of closing the application context and is performed in the earliest phase of stopping `SmartLifecycle` beans.
This stop processing uses a timeout which provides a grace period during which existing requests will be allowed to complete but no new requests will be permitted.

To configure the timeout period, configure the configprop:spring.lifecycle.timeout-per-shutdown-phase[] property, as shown in the following example:

[configprops,yaml]
----
spring:
  lifecycle:
    timeout-per-shutdown-phase: "20s"
----

NOTE: Graceful shutdown with Tomcat requires Tomcat 9.0.33 or later.

IMPORTANT: Shutdown in your IDE may be immediate rather than graceful if it does not send a proper `SIGTERM` signal.
See the documentation of your IDE for more details.



[[web.graceful-shutdown.rejecting-requests-during-the-grace-period]]
== Rejecting Requests During the Grace Period

The exact way in which new requests are not permitted varies depending on the web server that is being used.
Implementations may stop accepting requests at the network layer, or they may return a response with a specific HTTP status code or HTTP header.
The use of persistent connections can also change the way that requests stop being accepted.

TIP: To learn more about the specific method used with your web server, see the `shutDownGracefully` API documentation for javadoc:org.springframework.boot.web.embedded.tomcat.TomcatWebServer#shutDownGracefully(org.springframework.boot.web.server.GracefulShutdownCallback)[], javadoc:org.springframework.boot.web.embedded.netty.NettyWebServer#shutDownGracefully(org.springframework.boot.web.server.GracefulShutdownCallback)[], javadoc:org.springframework.boot.web.embedded.jetty.JettyWebServer#shutDownGracefully(org.springframework.boot.web.server.GracefulShutdownCallback)[] or javadoc:org.springframework.boot.web.embedded.undertow.UndertowWebServer#shutDownGracefully(org.springframework.boot.web.server.GracefulShutdownCallback)[].

Jetty, Reactor Netty, and Tomcat will stop accepting new requests at the network layer.
Undertow will accept new connections but respond immediately with a service unavailable (503) response.

<<<<<<< HEAD

=======
To enable graceful shutdown, configure the configprop:server.shutdown[] property, as shown in the following example:
>>>>>>> 61ce4317

[[web.graceful-shutdown.disabling-graceful-shutdown]]
== Disabling Graceful Shutdown

To disable graceful shutdown, configure the configprop:server.shutdown[] property, as shown in the following example:

[configprops,yaml]
----
server:
  shutdown: "immediate"
----<|MERGE_RESOLUTION|>--- conflicted
+++ resolved
@@ -13,8 +13,6 @@
   lifecycle:
     timeout-per-shutdown-phase: "20s"
 ----
-
-NOTE: Graceful shutdown with Tomcat requires Tomcat 9.0.33 or later.
 
 IMPORTANT: Shutdown in your IDE may be immediate rather than graceful if it does not send a proper `SIGTERM` signal.
 See the documentation of your IDE for more details.
@@ -33,11 +31,7 @@
 Jetty, Reactor Netty, and Tomcat will stop accepting new requests at the network layer.
 Undertow will accept new connections but respond immediately with a service unavailable (503) response.
 
-<<<<<<< HEAD
 
-=======
-To enable graceful shutdown, configure the configprop:server.shutdown[] property, as shown in the following example:
->>>>>>> 61ce4317
 
 [[web.graceful-shutdown.disabling-graceful-shutdown]]
 == Disabling Graceful Shutdown
