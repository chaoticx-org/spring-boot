--- conflicted
+++ resolved
@@ -2540,17 +2540,10 @@
 		}
 	}
 	library("Tomcat", "${tomcatVersion}") {
-<<<<<<< HEAD
-		prohibit {
-			versionRange "[10.1.35]"
-			because "https://bz.apache.org/bugzilla/show_bug.cgi?id=69576"
-		}
 		prohibit {
 			versionRange "[11.0.0-M1,)"
 			because "it exceeds our Jakarte EE 10 baseline"
 		}
-=======
->>>>>>> 213383ce
 		group("org.apache.tomcat") {
 			modules = [
 				"tomcat-annotations-api",
