/*
 * Copyright 2012-2015 the original author or authors.
 *
 * Licensed under the Apache License, Version 2.0 (the "License");
 * you may not use this file except in compliance with the License.
 * You may obtain a copy of the License at
 *
 *      http://www.apache.org/licenses/LICENSE-2.0
 *
 * Unless required by applicable law or agreed to in writing, software
 * distributed under the License is distributed on an "AS IS" BASIS,
 * WITHOUT WARRANTIES OR CONDITIONS OF ANY KIND, either express or implied.
 * See the License for the specific language governing permissions and
 * limitations under the License.
 */

package org.springframework.boot.context.embedded;

import java.io.File;
import java.io.FileInputStream;
import java.io.FileWriter;
import java.io.FilenameFilter;
import java.io.IOException;
import java.io.InputStream;
import java.io.PrintWriter;
import java.net.URI;
import java.net.URISyntaxException;
import java.nio.charset.Charset;
import java.security.KeyStore;
import java.util.Arrays;
<<<<<<< HEAD
import java.util.Collections;
import java.util.Date;
import java.util.Map;
=======
import java.util.Collection;
import java.util.Date;
import java.util.Map;
import java.util.Map.Entry;
import java.util.Set;
>>>>>>> ee933074
import java.util.concurrent.TimeUnit;
import java.util.concurrent.atomic.AtomicBoolean;
import java.util.zip.GZIPInputStream;

import javax.net.ssl.SSLException;
import javax.servlet.GenericServlet;
import javax.servlet.ServletContext;
import javax.servlet.ServletException;
import javax.servlet.ServletRequest;
import javax.servlet.ServletResponse;
import javax.servlet.http.HttpServletRequest;
import javax.servlet.http.HttpSession;

import org.apache.http.client.HttpClient;
import org.apache.http.client.entity.InputStreamFactory;
import org.apache.http.client.protocol.HttpClientContext;
import org.apache.http.conn.ssl.SSLConnectionSocketFactory;
import org.apache.http.conn.ssl.TrustSelfSignedStrategy;
import org.apache.http.impl.client.HttpClientBuilder;
import org.apache.http.impl.client.HttpClients;
import org.apache.http.protocol.HttpContext;
import org.apache.http.ssl.SSLContextBuilder;
import org.junit.After;
import org.junit.Rule;
import org.junit.Test;
import org.junit.rules.ExpectedException;
import org.junit.rules.TemporaryFolder;
import org.mockito.InOrder;

import org.springframework.boot.ApplicationHome;
import org.springframework.boot.ApplicationTemp;
import org.springframework.boot.context.embedded.Ssl.ClientAuth;
import org.springframework.http.HttpMethod;
import org.springframework.http.HttpStatus;
import org.springframework.http.client.ClientHttpRequest;
import org.springframework.http.client.ClientHttpResponse;
import org.springframework.http.client.HttpComponentsAsyncClientHttpRequestFactory;
import org.springframework.http.client.HttpComponentsClientHttpRequestFactory;
import org.springframework.util.FileCopyUtils;
import org.springframework.util.SocketUtils;
import org.springframework.util.StreamUtils;
import org.springframework.util.concurrent.ListenableFuture;

import static org.hamcrest.Matchers.containsString;
import static org.hamcrest.Matchers.equalTo;
<<<<<<< HEAD
import static org.hamcrest.Matchers.greaterThan;
=======
import static org.hamcrest.Matchers.hasEntry;
import static org.hamcrest.Matchers.hasItem;
>>>>>>> ee933074
import static org.hamcrest.Matchers.is;
import static org.hamcrest.Matchers.lessThan;
import static org.hamcrest.Matchers.notNullValue;
import static org.hamcrest.Matchers.nullValue;
import static org.junit.Assert.assertEquals;
import static org.junit.Assert.assertFalse;
import static org.junit.Assert.assertThat;
import static org.junit.Assert.assertTrue;
import static org.mockito.Matchers.anyObject;
import static org.mockito.Mockito.inOrder;
import static org.mockito.Mockito.mock;

/**
 * Base for testing classes that extends {@link AbstractEmbeddedServletContainerFactory}.
 *
 * @author Phillip Webb
 * @author Greg Turnquist
 * @author Andy Wilkinson
 */
public abstract class AbstractEmbeddedServletContainerFactoryTests {

	@Rule
	public ExpectedException thrown = ExpectedException.none();

	@Rule
	public TemporaryFolder temporaryFolder = new TemporaryFolder();

	protected EmbeddedServletContainer container;

	private final HttpClientContext httpClientContext = HttpClientContext.create();

	@After
	public void teardown() {
		if (this.container != null) {
			try {
				this.container.stop();
			}
			catch (Exception ex) {
				// Ignore
			}
		}
	}

	@Test
	public void startServlet() throws Exception {
		AbstractEmbeddedServletContainerFactory factory = getFactory();
		this.container = factory
				.getEmbeddedServletContainer(exampleServletRegistration());
		this.container.start();
		assertThat(getResponse(getLocalUrl("/hello")), equalTo("Hello World"));
	}

	@Test
	public void emptyServerWhenPortIsMinusOne() throws Exception {
		AbstractEmbeddedServletContainerFactory factory = getFactory();
		factory.setPort(-1);
		this.container = factory
				.getEmbeddedServletContainer(exampleServletRegistration());
		this.container.start();
		assertThat(this.container.getPort(), lessThan(0)); // Jetty is -2
	}

	@Test
	public void stopServlet() throws Exception {
		AbstractEmbeddedServletContainerFactory factory = getFactory();
		this.container = factory
				.getEmbeddedServletContainer(exampleServletRegistration());
		this.container.start();
		int port = this.container.getPort();
		this.container.stop();
		this.thrown.expect(IOException.class);
		String response = getResponse(getLocalUrl(port, "/hello"));
		throw new RuntimeException(
				"Unexpected response on port " + port + " : " + response);
	}

	@Test
	public void restartWithKeepAlive() throws Exception {
		AbstractEmbeddedServletContainerFactory factory = getFactory();
		this.container = factory
				.getEmbeddedServletContainer(exampleServletRegistration());
		this.container.start();
		HttpComponentsAsyncClientHttpRequestFactory clientHttpRequestFactory = new HttpComponentsAsyncClientHttpRequestFactory();
		ListenableFuture<ClientHttpResponse> response1 = clientHttpRequestFactory
				.createAsyncRequest(new URI(getLocalUrl("/hello")), HttpMethod.GET)
				.executeAsync();
		assertThat(response1.get(10, TimeUnit.SECONDS).getRawStatusCode(), equalTo(200));

		this.container.stop();
		this.container = factory
				.getEmbeddedServletContainer(exampleServletRegistration());
		this.container.start();

		ListenableFuture<ClientHttpResponse> response2 = clientHttpRequestFactory
				.createAsyncRequest(new URI(getLocalUrl("/hello")), HttpMethod.GET)
				.executeAsync();
		assertThat(response2.get(10, TimeUnit.SECONDS).getRawStatusCode(), equalTo(200));
	}

	@Test
	public void startServletAndFilter() throws Exception {
		AbstractEmbeddedServletContainerFactory factory = getFactory();
		this.container = factory.getEmbeddedServletContainer(exampleServletRegistration(),
				new FilterRegistrationBean(new ExampleFilter()));
		this.container.start();
		assertThat(getResponse(getLocalUrl("/hello")), equalTo("[Hello World]"));
	}

	@Test
	public void startBlocksUntilReadyToServe() throws Exception {
		AbstractEmbeddedServletContainerFactory factory = getFactory();
		final Date[] date = new Date[1];
		this.container = factory
				.getEmbeddedServletContainer(new ServletContextInitializer() {
					@Override
					public void onStartup(ServletContext servletContext)
							throws ServletException {
						try {
							Thread.sleep(500);
							date[0] = new Date();
						}
						catch (InterruptedException ex) {
							throw new ServletException(ex);
						}
					}
				});
		this.container.start();
		assertThat(date[0], notNullValue());
	}

	@Test
	public void loadOnStartAfterContextIsInitialized() throws Exception {
		AbstractEmbeddedServletContainerFactory factory = getFactory();
		final InitCountingServlet servlet = new InitCountingServlet();
		this.container = factory
				.getEmbeddedServletContainer(new ServletContextInitializer() {
					@Override
					public void onStartup(ServletContext servletContext)
							throws ServletException {
						servletContext.addServlet("test", servlet).setLoadOnStartup(1);
					}
				});
		assertThat(servlet.getInitCount(), equalTo(0));
		this.container.start();
		assertThat(servlet.getInitCount(), equalTo(1));
	}

	@Test
	public void specificPort() throws Exception {
		AbstractEmbeddedServletContainerFactory factory = getFactory();
		int specificPort = SocketUtils.findAvailableTcpPort(41000);
		factory.setPort(specificPort);
		this.container = factory
				.getEmbeddedServletContainer(exampleServletRegistration());
		this.container.start();
		assertThat(getResponse("http://localhost:" + specificPort + "/hello"),
				equalTo("Hello World"));
		assertEquals(specificPort, this.container.getPort());
	}

	@Test
	public void specificContextRoot() throws Exception {
		AbstractEmbeddedServletContainerFactory factory = getFactory();
		factory.setContextPath("/say");
		this.container = factory
				.getEmbeddedServletContainer(exampleServletRegistration());
		this.container.start();
		assertThat(getResponse(getLocalUrl("/say/hello")), equalTo("Hello World"));
	}

	@Test
	public void contextPathMustStartWithSlash() throws Exception {
		this.thrown.expect(IllegalArgumentException.class);
		this.thrown.expectMessage("ContextPath must start with '/' and not end with '/'");
		getFactory().setContextPath("missingslash");
	}

	@Test
	public void contextPathMustNotEndWithSlash() throws Exception {
		this.thrown.expect(IllegalArgumentException.class);
		this.thrown.expectMessage("ContextPath must start with '/' and not end with '/'");
		getFactory().setContextPath("extraslash/");
	}

	@Test
	public void contextRootPathMustNotBeSlash() throws Exception {
		this.thrown.expect(IllegalArgumentException.class);
		this.thrown.expectMessage(
				"Root ContextPath must be specified using an empty string");
		getFactory().setContextPath("/");
	}

	@Test
	public void doubleStop() throws Exception {
		AbstractEmbeddedServletContainerFactory factory = getFactory();
		this.container = factory
				.getEmbeddedServletContainer(exampleServletRegistration());
		this.container.start();
		this.container.stop();
		this.container.stop();
	}

	@Test
	public void multipleConfigurations() throws Exception {
		AbstractEmbeddedServletContainerFactory factory = getFactory();
		ServletContextInitializer[] initializers = new ServletContextInitializer[6];
		for (int i = 0; i < initializers.length; i++) {
			initializers[i] = mock(ServletContextInitializer.class);
		}
		factory.setInitializers(Arrays.asList(initializers[2], initializers[3]));
		factory.addInitializers(initializers[4], initializers[5]);
		this.container = factory.getEmbeddedServletContainer(initializers[0],
				initializers[1]);
		this.container.start();
		InOrder ordered = inOrder((Object[]) initializers);
		for (ServletContextInitializer initializer : initializers) {
			ordered.verify(initializer).onStartup((ServletContext) anyObject());
		}
	}

	@Test
	public void documentRoot() throws Exception {
		AbstractEmbeddedServletContainerFactory factory = getFactory();
		addTestTxtFile(factory);
		this.container = factory.getEmbeddedServletContainer();
		this.container.start();
		assertThat(getResponse(getLocalUrl("/test.txt")), equalTo("test"));
	}

	@Test
	public void mimeType() throws Exception {
		FileCopyUtils.copy("test",
				new FileWriter(this.temporaryFolder.newFile("test.xxcss")));
		AbstractEmbeddedServletContainerFactory factory = getFactory();
		factory.setDocumentRoot(this.temporaryFolder.getRoot());
		MimeMappings mimeMappings = new MimeMappings();
		mimeMappings.add("xxcss", "text/css");
		factory.setMimeMappings(mimeMappings);
		this.container = factory.getEmbeddedServletContainer();
		this.container.start();
		ClientHttpResponse response = getClientResponse(getLocalUrl("/test.xxcss"));
		assertThat(response.getHeaders().getContentType().toString(),
				equalTo("text/css"));
		response.close();
	}

	@Test
	public void errorPage() throws Exception {
		AbstractEmbeddedServletContainerFactory factory = getFactory();
		factory.addErrorPages(new ErrorPage(HttpStatus.INTERNAL_SERVER_ERROR, "/hello"));
		this.container = factory.getEmbeddedServletContainer(exampleServletRegistration(),
				errorServletRegistration());
		this.container.start();
		assertThat(getResponse(getLocalUrl("/hello")), equalTo("Hello World"));
		assertThat(getResponse(getLocalUrl("/bang")), equalTo("Hello World"));
	}

	@Test
	public void basicSslFromClassPath() throws Exception {
		testBasicSslWithKeyStore("classpath:test.jks");
	}

	@Test
	public void basicSslFromFileSystem() throws Exception {
		testBasicSslWithKeyStore("src/test/resources/test.jks");
	}

	@Test
	public void sslDisabled() throws Exception {
		AbstractEmbeddedServletContainerFactory factory = getFactory();
		Ssl ssl = getSsl(null, "password", "classpath:test.jks");
		ssl.setEnabled(false);
		factory.setSsl(ssl);
		this.container = factory.getEmbeddedServletContainer(
				new ServletRegistrationBean(new ExampleServlet(true), "/hello"));
		this.container.start();
		SSLConnectionSocketFactory socketFactory = new SSLConnectionSocketFactory(
				new SSLContextBuilder()
						.loadTrustMaterial(null, new TrustSelfSignedStrategy()).build());
		HttpClient httpClient = HttpClients.custom().setSSLSocketFactory(socketFactory)
				.build();
		HttpComponentsClientHttpRequestFactory requestFactory = new HttpComponentsClientHttpRequestFactory(
				httpClient);
		this.thrown.expect(SSLException.class);
		getResponse(getLocalUrl("https", "/hello"), requestFactory);
	}

	@Test
	public void sslGetScheme() throws Exception { // gh-2232
		AbstractEmbeddedServletContainerFactory factory = getFactory();
		factory.setSsl(getSsl(null, "password", "src/test/resources/test.jks"));
		this.container = factory.getEmbeddedServletContainer(
				new ServletRegistrationBean(new ExampleServlet(true), "/hello"));
		this.container.start();
		SSLConnectionSocketFactory socketFactory = new SSLConnectionSocketFactory(
				new SSLContextBuilder()
						.loadTrustMaterial(null, new TrustSelfSignedStrategy()).build());
		HttpClient httpClient = HttpClients.custom().setSSLSocketFactory(socketFactory)
				.build();
		HttpComponentsClientHttpRequestFactory requestFactory = new HttpComponentsClientHttpRequestFactory(
				httpClient);
		assertThat(getResponse(getLocalUrl("https", "/hello"), requestFactory),
				containsString("scheme=https"));
	}

	protected final void testBasicSslWithKeyStore(String keyStore) throws Exception {
		AbstractEmbeddedServletContainerFactory factory = getFactory();
		addTestTxtFile(factory);
		factory.setSsl(getSsl(null, "password", keyStore));
		this.container = factory.getEmbeddedServletContainer();
		this.container.start();
		SSLConnectionSocketFactory socketFactory = new SSLConnectionSocketFactory(
				new SSLContextBuilder()
						.loadTrustMaterial(null, new TrustSelfSignedStrategy()).build());
		HttpClient httpClient = HttpClients.custom().setSSLSocketFactory(socketFactory)
				.build();
		HttpComponentsClientHttpRequestFactory requestFactory = new HttpComponentsClientHttpRequestFactory(
				httpClient);
		assertThat(getResponse(getLocalUrl("https", "/test.txt"), requestFactory),
				equalTo("test"));
	}

	@Test
	public void pkcs12KeyStoreAndTrustStore() throws Exception {
		AbstractEmbeddedServletContainerFactory factory = getFactory();
		addTestTxtFile(factory);
		factory.setSsl(getSsl(ClientAuth.NEED, null, "classpath:test.p12",
				"classpath:test.p12"));
		this.container = factory.getEmbeddedServletContainer();
		this.container.start();
		KeyStore keyStore = KeyStore.getInstance("pkcs12");
		keyStore.load(new FileInputStream(new File("src/test/resources/test.p12")),
				"secret".toCharArray());
		SSLConnectionSocketFactory socketFactory = new SSLConnectionSocketFactory(
				new SSLContextBuilder()
						.loadTrustMaterial(null, new TrustSelfSignedStrategy())
						.loadKeyMaterial(keyStore, "secret".toCharArray()).build());
		HttpClient httpClient = HttpClients.custom().setSSLSocketFactory(socketFactory)
				.build();
		HttpComponentsClientHttpRequestFactory requestFactory = new HttpComponentsClientHttpRequestFactory(
				httpClient);
		assertThat(getResponse(getLocalUrl("https", "/test.txt"), requestFactory),
				equalTo("test"));
	}

	@Test
	public void sslNeedsClientAuthenticationSucceedsWithClientCertificate()
			throws Exception {
		AbstractEmbeddedServletContainerFactory factory = getFactory();
		addTestTxtFile(factory);
		factory.setSsl(getSsl(ClientAuth.NEED, "password", "classpath:test.jks",
				"classpath:test.jks"));
		this.container = factory.getEmbeddedServletContainer();
		this.container.start();
		KeyStore keyStore = KeyStore.getInstance(KeyStore.getDefaultType());
		keyStore.load(new FileInputStream(new File("src/test/resources/test.jks")),
				"secret".toCharArray());
		SSLConnectionSocketFactory socketFactory = new SSLConnectionSocketFactory(
				new SSLContextBuilder()
						.loadTrustMaterial(null, new TrustSelfSignedStrategy())
						.loadKeyMaterial(keyStore, "password".toCharArray()).build());
		HttpClient httpClient = HttpClients.custom().setSSLSocketFactory(socketFactory)
				.build();
		HttpComponentsClientHttpRequestFactory requestFactory = new HttpComponentsClientHttpRequestFactory(
				httpClient);
		assertThat(getResponse(getLocalUrl("https", "/test.txt"), requestFactory),
				equalTo("test"));
	}

	@Test(expected = IOException.class)
	public void sslNeedsClientAuthenticationFailsWithoutClientCertificate()
			throws Exception {
		AbstractEmbeddedServletContainerFactory factory = getFactory();
		addTestTxtFile(factory);
		factory.setSsl(getSsl(ClientAuth.NEED, "password", "classpath:test.jks"));
		this.container = factory.getEmbeddedServletContainer();
		this.container.start();
		SSLConnectionSocketFactory socketFactory = new SSLConnectionSocketFactory(
				new SSLContextBuilder()
						.loadTrustMaterial(null, new TrustSelfSignedStrategy()).build());
		HttpClient httpClient = HttpClients.custom().setSSLSocketFactory(socketFactory)
				.build();
		HttpComponentsClientHttpRequestFactory requestFactory = new HttpComponentsClientHttpRequestFactory(
				httpClient);
		getResponse(getLocalUrl("https", "/test.txt"), requestFactory);
	}

	@Test
	public void sslWantsClientAuthenticationSucceedsWithClientCertificate()
			throws Exception {
		AbstractEmbeddedServletContainerFactory factory = getFactory();
		addTestTxtFile(factory);
		factory.setSsl(getSsl(ClientAuth.WANT, "password", "classpath:test.jks"));
		this.container = factory.getEmbeddedServletContainer();
		this.container.start();
		KeyStore keyStore = KeyStore.getInstance(KeyStore.getDefaultType());
		keyStore.load(new FileInputStream(new File("src/test/resources/test.jks")),
				"secret".toCharArray());
		SSLConnectionSocketFactory socketFactory = new SSLConnectionSocketFactory(
				new SSLContextBuilder()
						.loadTrustMaterial(null, new TrustSelfSignedStrategy())
						.loadKeyMaterial(keyStore, "password".toCharArray()).build());
		HttpClient httpClient = HttpClients.custom().setSSLSocketFactory(socketFactory)
				.build();
		HttpComponentsClientHttpRequestFactory requestFactory = new HttpComponentsClientHttpRequestFactory(
				httpClient);
		assertThat(getResponse(getLocalUrl("https", "/test.txt"), requestFactory),
				equalTo("test"));
	}

	@Test
	public void sslWantsClientAuthenticationSucceedsWithoutClientCertificate()
			throws Exception {
		AbstractEmbeddedServletContainerFactory factory = getFactory();
		addTestTxtFile(factory);
		factory.setSsl(getSsl(ClientAuth.WANT, "password", "classpath:test.jks"));
		this.container = factory.getEmbeddedServletContainer();
		this.container.start();
		SSLConnectionSocketFactory socketFactory = new SSLConnectionSocketFactory(
				new SSLContextBuilder()
						.loadTrustMaterial(null, new TrustSelfSignedStrategy()).build());
		HttpClient httpClient = HttpClients.custom().setSSLSocketFactory(socketFactory)
				.build();
		HttpComponentsClientHttpRequestFactory requestFactory = new HttpComponentsClientHttpRequestFactory(
				httpClient);
		assertThat(getResponse(getLocalUrl("https", "/test.txt"), requestFactory),
				equalTo("test"));
	}

	@Test
	public void disableJspServletRegistration() throws Exception {
		AbstractEmbeddedServletContainerFactory factory = getFactory();
		factory.getJspServlet().setRegistered(false);
		this.container = factory.getEmbeddedServletContainer();
		assertThat(getJspServlet(), is(nullValue()));
	}

	@Test
	public void cannotReadClassPathFiles() throws Exception {
		AbstractEmbeddedServletContainerFactory factory = getFactory();
		this.container = factory
				.getEmbeddedServletContainer(exampleServletRegistration());
		this.container.start();
		ClientHttpResponse response = getClientResponse(
				getLocalUrl("/org/springframework/boot/SpringApplication.class"));
		assertThat(response.getStatusCode(), equalTo(HttpStatus.NOT_FOUND));
	}

	private Ssl getSsl(ClientAuth clientAuth, String keyPassword, String keyStore) {
		return getSsl(clientAuth, keyPassword, keyStore, null);
	}

	private Ssl getSsl(ClientAuth clientAuth, String keyPassword, String keyStore,
			String trustStore) {
		Ssl ssl = new Ssl();
		ssl.setClientAuth(clientAuth);
		if (keyPassword != null) {
			ssl.setKeyPassword(keyPassword);
		}
		if (keyStore != null) {
			ssl.setKeyStore(keyStore);
			ssl.setKeyStorePassword("secret");
			ssl.setKeyStoreType(getStoreType(keyStore));
		}
		if (trustStore != null) {
			ssl.setTrustStore(trustStore);
			ssl.setTrustStorePassword("secret");
			ssl.setTrustStoreType(getStoreType(trustStore));
		}
		return ssl;
	}

	private String getStoreType(String keyStore) {
		return (keyStore.endsWith(".p12") ? "pkcs12" : null);
	}

	@Test
	public void defaultSessionTimeout() throws Exception {
		assertThat(getFactory().getSessionTimeout(), equalTo(30 * 60));
	}

	@Test
<<<<<<< HEAD
	public void persistSession() throws Exception {
		AbstractEmbeddedServletContainerFactory factory = getFactory();
		factory.setPersistSession(true);
		this.container = factory
				.getEmbeddedServletContainer(sessionServletRegistration());
		this.container.start();
		String s1 = getResponse(getLocalUrl("/session"));
		String s2 = getResponse(getLocalUrl("/session"));
		this.container.stop();
		this.container = factory
				.getEmbeddedServletContainer(sessionServletRegistration());
		this.container.start();
		String s3 = getResponse(getLocalUrl("/session"));
		System.out.println(s1);
		System.out.println(s2);
		System.out.println(s3);
		String message = "Session error s1=" + s1 + " s2=" + s2 + " s3=" + s3;
		assertThat(message, s2.split(":")[0], equalTo(s1.split(":")[1]));
		assertThat(message, s3.split(":")[0], equalTo(s2.split(":")[1]));
	}

	@Test
	public void persistSessionInSpecificSessionStoreDir() throws Exception {
		AbstractEmbeddedServletContainerFactory factory = getFactory();
		File sessionStoreDir = this.temporaryFolder.newFolder();
		factory.setPersistSession(true);
		factory.setSessionStoreDir(sessionStoreDir);
		this.container = factory
				.getEmbeddedServletContainer(sessionServletRegistration());
		this.container.start();
		getResponse(getLocalUrl("/session"));
		this.container.stop();
		File[] dirContents = sessionStoreDir.listFiles(new FilenameFilter() {

			@Override
			public boolean accept(File dir, String name) {
				return !(".".equals(name) || "..".equals(name));
			}

		});
		assertThat(dirContents.length, greaterThan(0));
	}

	@Test
	public void getValidSessionStoreWhenSessionStoreNotSet() throws Exception {
		AbstractEmbeddedServletContainerFactory factory = getFactory();
		File dir = factory.getValidSessionStoreDir(false);
		assertThat(dir.getName(), equalTo("servlet-sessions"));
		assertThat(dir.getParentFile(), equalTo(new ApplicationTemp().getDir()));
	}

	@Test
	public void getValidSessionStoreWhenSessionStoreIsRelative() throws Exception {
		AbstractEmbeddedServletContainerFactory factory = getFactory();
		factory.setSessionStoreDir(new File("sessions"));
		File dir = factory.getValidSessionStoreDir(false);
		assertThat(dir.getName(), equalTo("sessions"));
		assertThat(dir.getParentFile(), equalTo(new ApplicationHome().getDir()));
	}

	@Test
	public void getValidSessionStoreWhenSessionStoreReferencesFile() throws Exception {
		AbstractEmbeddedServletContainerFactory factory = getFactory();
		factory.setSessionStoreDir(this.temporaryFolder.newFile());
		this.thrown.expect(IllegalStateException.class);
		this.thrown.expectMessage("points to a file");
		factory.getValidSessionStoreDir(false);
	}

	@Test
	public void compression() throws Exception {
		assertTrue(doTestCompression(10000, null, null));
	}

	@Test
	public void noCompressionForSmallResponse() throws Exception {
		assertFalse(doTestCompression(100, null, null));
	}

	@Test
	public void noCompressionForMimeType() throws Exception {
		String[] mimeTypes = new String[] { "text/html", "text/xml", "text/css" };
		assertFalse(doTestCompression(10000, mimeTypes, null));
	}

	@Test
	public void noCompressionForUserAgent() throws Exception {
		assertFalse(doTestCompression(10000, null, new String[] { "testUserAgent" }));
	}

	private boolean doTestCompression(int contentSize, String[] mimeTypes,
			String[] excludedUserAgents) throws Exception {
		String testContent = setUpFactoryForCompression(contentSize, mimeTypes,
				excludedUserAgents);
		TestGzipInputStreamFactory inputStreamFactory = new TestGzipInputStreamFactory();
		Map<String, InputStreamFactory> contentDecoderMap = Collections
				.singletonMap("gzip", (InputStreamFactory) inputStreamFactory);
		String response = getResponse(getLocalUrl("/test.txt"),
				new HttpComponentsClientHttpRequestFactory(
						HttpClientBuilder.create().setUserAgent("testUserAgent")
								.setContentDecoderRegistry(contentDecoderMap).build()));
		assertThat(response, equalTo(testContent));
		return inputStreamFactory.wasCompressionUsed();
	}

	protected String setUpFactoryForCompression(int contentSize, String[] mimeTypes,
			String[] excludedUserAgents) throws Exception {
		char[] chars = new char[contentSize];
		Arrays.fill(chars, 'F');
		String testContent = new String(chars);
		AbstractEmbeddedServletContainerFactory factory = getFactory();
		FileCopyUtils.copy(testContent,
				new FileWriter(this.temporaryFolder.newFile("test.txt")));
		factory.setDocumentRoot(this.temporaryFolder.getRoot());
		Compression compression = new Compression();
		compression.setEnabled(true);
		if (mimeTypes != null) {
			compression.setMimeTypes(mimeTypes);
		}
		if (excludedUserAgents != null) {
			compression.setExcludedUserAgents(excludedUserAgents);
		}
		factory.setCompression(compression);
		this.container = factory.getEmbeddedServletContainer();
		this.container.start();
		return testContent;
=======
	public void mimeMappingsAreCorrectlyConfigured() throws Exception {
		AbstractEmbeddedServletContainerFactory factory = getFactory();
		this.container = factory.getEmbeddedServletContainer();
		Map<String, String> configuredMimeMappings = getActualMimeMappings();
		Set<Entry<String, String>> entrySet = configuredMimeMappings.entrySet();
		Collection<MimeMappings.Mapping> expectedMimeMappings = getExpectedMimeMappings();
		for (Entry<String, String> entry : entrySet) {
			assertThat(expectedMimeMappings,
					hasItem(new MimeMappings.Mapping(entry.getKey(), entry.getValue())));
		}
		for (MimeMappings.Mapping mapping : expectedMimeMappings) {
			assertThat(configuredMimeMappings,
					hasEntry(mapping.getExtension(), mapping.getMimeType()));
		}
		assertThat(configuredMimeMappings.size(),
				is(equalTo(expectedMimeMappings.size())));
	}

	protected abstract Map<String, String> getActualMimeMappings();

	protected Collection<MimeMappings.Mapping> getExpectedMimeMappings() {
		return MimeMappings.DEFAULT.getAll();
>>>>>>> ee933074
	}

	private void addTestTxtFile(AbstractEmbeddedServletContainerFactory factory)
			throws IOException {
		FileCopyUtils.copy("test",
				new FileWriter(this.temporaryFolder.newFile("test.txt")));
		factory.setDocumentRoot(this.temporaryFolder.getRoot());
	}

	protected String getLocalUrl(String resourcePath) {
		return getLocalUrl("http", resourcePath);
	}

	protected String getLocalUrl(String scheme, String resourcePath) {
		return scheme + "://localhost:" + this.container.getPort() + resourcePath;
	}

	protected String getLocalUrl(int port, String resourcePath) {
		return "http://localhost:" + port + resourcePath;
	}

	protected String getResponse(String url, String... headers)
			throws IOException, URISyntaxException {
		ClientHttpResponse response = getClientResponse(url, headers);
		try {
			return StreamUtils.copyToString(response.getBody(), Charset.forName("UTF-8"));
		}
		finally {
			response.close();
		}
	}

	protected String getResponse(String url,
			HttpComponentsClientHttpRequestFactory requestFactory, String... headers)
					throws IOException, URISyntaxException {
		ClientHttpResponse response = getClientResponse(url, requestFactory, headers);
		try {
			return StreamUtils.copyToString(response.getBody(), Charset.forName("UTF-8"));
		}
		finally {
			response.close();
		}
	}

	protected ClientHttpResponse getClientResponse(String url, String... headers)
			throws IOException, URISyntaxException {
		return getClientResponse(url, new HttpComponentsClientHttpRequestFactory() {

			@Override
			protected HttpContext createHttpContext(HttpMethod httpMethod, URI uri) {
				return AbstractEmbeddedServletContainerFactoryTests.this.httpClientContext;
			}

		}, headers);
	}

	protected ClientHttpResponse getClientResponse(String url,
			HttpComponentsClientHttpRequestFactory requestFactory, String... headers)
					throws IOException, URISyntaxException {
		ClientHttpRequest request = requestFactory.createRequest(new URI(url),
				HttpMethod.GET);
		request.getHeaders().add("Cookie", "JSESSIONID=" + "123");
		for (String header : headers) {
			String[] parts = header.split(":");
			request.getHeaders().add(parts[0], parts[1]);
		}
		ClientHttpResponse response = request.execute();
		return response;
	}

	protected void assertForwardHeaderIsUsed(EmbeddedServletContainerFactory factory)
			throws IOException, URISyntaxException {
		this.container = factory.getEmbeddedServletContainer(
				new ServletRegistrationBean(new ExampleServlet(true), "/hello"));
		this.container.start();
		assertThat(getResponse(getLocalUrl("/hello"), "X-Forwarded-For:140.211.11.130"),
				containsString("remoteaddr=140.211.11.130"));
	}

	protected abstract AbstractEmbeddedServletContainerFactory getFactory();

	protected abstract Object getJspServlet();

	protected ServletContextInitializer exampleServletRegistration() {
		return new ServletRegistrationBean(new ExampleServlet(), "/hello");
	}

	@SuppressWarnings("serial")
	private ServletContextInitializer errorServletRegistration() {
		ServletRegistrationBean bean = new ServletRegistrationBean(new ExampleServlet() {

			@Override
			public void service(ServletRequest request, ServletResponse response)
					throws ServletException, IOException {
				throw new RuntimeException("Planned");
			}

		}, "/bang");
		bean.setName("error");
		return bean;
	}

	protected final ServletContextInitializer sessionServletRegistration() {
		ServletRegistrationBean bean = new ServletRegistrationBean(new ExampleServlet() {

			@Override
			public void service(ServletRequest request, ServletResponse response)
					throws ServletException, IOException {
				HttpSession session = ((HttpServletRequest) request).getSession(true);
				long value = System.currentTimeMillis();
				Object existing = session.getAttribute("boot");
				session.setAttribute("boot", value);
				PrintWriter writer = response.getWriter();
				writer.append(String.valueOf(existing) + ":" + value);
			}

		}, "/session");
		bean.setName("session");
		return bean;
	}

	private class TestGzipInputStreamFactory implements InputStreamFactory {

		private final AtomicBoolean requested = new AtomicBoolean(false);

		@Override
		public InputStream create(InputStream instream) throws IOException {
			if (this.requested.get()) {
				throw new IllegalStateException(
						"On deflated InputStream already requested");
			}
			this.requested.set(true);
			return new GZIPInputStream(instream);
		}

		public boolean wasCompressionUsed() {
			return this.requested.get();
		}

	}

	@SuppressWarnings("serial")
	private static class InitCountingServlet extends GenericServlet {

		private int initCount;

		@Override
		public void init() throws ServletException {
			this.initCount++;
		}

		@Override
		public void service(ServletRequest req, ServletResponse res)
				throws ServletException, IOException {
		}

		public int getInitCount() {
			return this.initCount;
		}

	};

}<|MERGE_RESOLUTION|>--- conflicted
+++ resolved
@@ -28,17 +28,12 @@
 import java.nio.charset.Charset;
 import java.security.KeyStore;
 import java.util.Arrays;
-<<<<<<< HEAD
+import java.util.Collection;
 import java.util.Collections;
-import java.util.Date;
-import java.util.Map;
-=======
-import java.util.Collection;
 import java.util.Date;
 import java.util.Map;
 import java.util.Map.Entry;
 import java.util.Set;
->>>>>>> ee933074
 import java.util.concurrent.TimeUnit;
 import java.util.concurrent.atomic.AtomicBoolean;
 import java.util.zip.GZIPInputStream;
@@ -84,12 +79,9 @@
 
 import static org.hamcrest.Matchers.containsString;
 import static org.hamcrest.Matchers.equalTo;
-<<<<<<< HEAD
 import static org.hamcrest.Matchers.greaterThan;
-=======
 import static org.hamcrest.Matchers.hasEntry;
 import static org.hamcrest.Matchers.hasItem;
->>>>>>> ee933074
 import static org.hamcrest.Matchers.is;
 import static org.hamcrest.Matchers.lessThan;
 import static org.hamcrest.Matchers.notNullValue;
@@ -572,7 +564,6 @@
 	}
 
 	@Test
-<<<<<<< HEAD
 	public void persistSession() throws Exception {
 		AbstractEmbeddedServletContainerFactory factory = getFactory();
 		factory.setPersistSession(true);
@@ -661,6 +652,25 @@
 	@Test
 	public void noCompressionForUserAgent() throws Exception {
 		assertFalse(doTestCompression(10000, null, new String[] { "testUserAgent" }));
+	}
+
+	@Test
+	public void mimeMappingsAreCorrectlyConfigured() throws Exception {
+		AbstractEmbeddedServletContainerFactory factory = getFactory();
+		this.container = factory.getEmbeddedServletContainer();
+		Map<String, String> configuredMimeMappings = getActualMimeMappings();
+		Set<Entry<String, String>> entrySet = configuredMimeMappings.entrySet();
+		Collection<MimeMappings.Mapping> expectedMimeMappings = getExpectedMimeMappings();
+		for (Entry<String, String> entry : entrySet) {
+			assertThat(expectedMimeMappings,
+					hasItem(new MimeMappings.Mapping(entry.getKey(), entry.getValue())));
+		}
+		for (MimeMappings.Mapping mapping : expectedMimeMappings) {
+			assertThat(configuredMimeMappings,
+					hasEntry(mapping.getExtension(), mapping.getMimeType()));
+		}
+		assertThat(configuredMimeMappings.size(),
+				is(equalTo(expectedMimeMappings.size())));
 	}
 
 	private boolean doTestCompression(int contentSize, String[] mimeTypes,
@@ -699,30 +709,12 @@
 		this.container = factory.getEmbeddedServletContainer();
 		this.container.start();
 		return testContent;
-=======
-	public void mimeMappingsAreCorrectlyConfigured() throws Exception {
-		AbstractEmbeddedServletContainerFactory factory = getFactory();
-		this.container = factory.getEmbeddedServletContainer();
-		Map<String, String> configuredMimeMappings = getActualMimeMappings();
-		Set<Entry<String, String>> entrySet = configuredMimeMappings.entrySet();
-		Collection<MimeMappings.Mapping> expectedMimeMappings = getExpectedMimeMappings();
-		for (Entry<String, String> entry : entrySet) {
-			assertThat(expectedMimeMappings,
-					hasItem(new MimeMappings.Mapping(entry.getKey(), entry.getValue())));
-		}
-		for (MimeMappings.Mapping mapping : expectedMimeMappings) {
-			assertThat(configuredMimeMappings,
-					hasEntry(mapping.getExtension(), mapping.getMimeType()));
-		}
-		assertThat(configuredMimeMappings.size(),
-				is(equalTo(expectedMimeMappings.size())));
 	}
 
 	protected abstract Map<String, String> getActualMimeMappings();
 
 	protected Collection<MimeMappings.Mapping> getExpectedMimeMappings() {
 		return MimeMappings.DEFAULT.getAll();
->>>>>>> ee933074
 	}
 
 	private void addTestTxtFile(AbstractEmbeddedServletContainerFactory factory)
