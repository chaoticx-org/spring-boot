<?xml version="1.0" encoding="UTF-8"?>
<project xmlns="http://maven.apache.org/POM/4.0.0" xmlns:xsi="http://www.w3.org/2001/XMLSchema-instance" xsi:schemaLocation="http://maven.apache.org/POM/4.0.0 http://maven.apache.org/xsd/maven-4.0.0.xsd">
	<modelVersion>4.0.0</modelVersion>
	<parent>
		<groupId>org.springframework.boot</groupId>
		<artifactId>spring-boot-dependencies</artifactId>
		<version>1.2.0.BUILD-SNAPSHOT</version>
		<relativePath>../../spring-boot-dependencies</relativePath>
	</parent>
	<artifactId>spring-boot-starter-parent</artifactId>
	<packaging>pom</packaging>
	<name>Spring Boot Starter Parent</name>
	<description>Spring Boot Starter Parent</description>
	<url>http://projects.spring.io/spring-boot/</url>
	<organization>
		<name>Pivotal Software, Inc.</name>
		<url>http://www.spring.io</url>
	</organization>
	<properties>
		<java.version>1.6</java.version>
		<project.build.sourceEncoding>UTF-8</project.build.sourceEncoding>
		<project.reporting.outputEncoding>UTF-8</project.reporting.outputEncoding>
	</properties>
	<dependencyManagement>
		<dependencies>
			<dependency>
				<groupId>org.springframework</groupId>
				<artifactId>spring-core</artifactId>
				<version>${spring.version}</version>
				<exclusions>
					<exclusion>
						<groupId>commons-logging</groupId>
						<artifactId>commons-logging</artifactId>
					</exclusion>
				</exclusions>
			</dependency>
		</dependencies>
	</dependencyManagement>
	<build>
		<!-- Turn on filtering by default for application properties -->
		<resources>
			<resource>
				<directory>${basedir}/src/main/resources</directory>
				<filtering>true</filtering>
				<includes>
					<include>**/application.yml</include>
					<include>**/application.properties</include>
				</includes>
			</resource>
			<resource>
				<directory>${basedir}/src/main/resources</directory>
				<excludes>
					<exclude>**/application.yml</exclude>
					<exclude>**/application.properties</exclude>
				</excludes>
			</resource>
		</resources>
		<pluginManagement>
			<plugins>
				<!-- Apply more sensible defaults for user projects -->
				<plugin>
					<groupId>org.apache.maven.plugins</groupId>
					<artifactId>maven-compiler-plugin</artifactId>
					<configuration>
						<source>${java.version}</source>
						<target>${java.version}</target>
					</configuration>
				</plugin>
				<plugin>
					<groupId>org.apache.maven.plugins</groupId>
					<artifactId>maven-jar-plugin</artifactId>
					<configuration>
						<archive>
							<manifest>
								<mainClass>${start-class}</mainClass>
							</manifest>
						</archive>
					</configuration>
				</plugin>
				<plugin>
					<groupId>org.apache.maven.plugins</groupId>
					<artifactId>maven-surefire-plugin</artifactId>
					<configuration>
						<includes>
							<include>**/*Tests.java</include>
							<include>**/*Test.java</include>
						</includes>
						<excludes>
							<exclude>**/Abstract*.java</exclude>
						</excludes>
					</configuration>
				</plugin>
				<plugin>
					<groupId>org.apache.maven.plugins</groupId>
					<artifactId>maven-war-plugin</artifactId>
					<configuration>
						<failOnMissingWebXml>false</failOnMissingWebXml>
						<archive>
							<manifest>
								<mainClass>${start-class}</mainClass>
							</manifest>
						</archive>
					</configuration>
				</plugin>
				<plugin>
					<groupId>org.apache.maven.plugins</groupId>
					<artifactId>maven-antrun-plugin</artifactId>
				</plugin>
				<plugin>
					<groupId>org.codehaus.mojo</groupId>
					<artifactId>exec-maven-plugin</artifactId>
					<configuration>
						<mainClass>${start-class}</mainClass>
					</configuration>
				</plugin>
				<plugin>
					<groupId>pl.project13.maven</groupId>
					<artifactId>git-commit-id-plugin</artifactId>
<<<<<<< HEAD
=======
					<version>2.1.11</version>
>>>>>>> 26a528ce
					<executions>
						<execution>
							<goals>
								<goal>revision</goal>
							</goals>
						</execution>
					</executions>
					<configuration>
						<verbose>true</verbose>
						<dateFormat>yyyy-MM-dd'T'HH:mm:ssZ</dateFormat>
						<generateGitPropertiesFile>true</generateGitPropertiesFile>
						<generateGitPropertiesFilename>${project.build.outputDirectory}/git.properties</generateGitPropertiesFilename>
					</configuration>
				</plugin>
				<!-- Support our own plugin -->
				<plugin>
					<groupId>org.springframework.boot</groupId>
					<artifactId>spring-boot-maven-plugin</artifactId>
					<version>${spring-boot.version}</version>
					<executions>
						<execution>
							<goals>
								<goal>repackage</goal>
							</goals>
						</execution>
					</executions>
					<configuration>
						<mainClass>${start-class}</mainClass>
					</configuration>
				</plugin>
				<!-- Support shade packaging (if the user does not want to use our plugin -->
				<plugin>
					<groupId>org.apache.maven.plugins</groupId>
					<artifactId>maven-shade-plugin</artifactId>
					<dependencies>
						<dependency>
							<groupId>org.springframework.boot</groupId>
							<artifactId>spring-boot-maven-plugin</artifactId>
							<version>${spring-boot.version}</version>
						</dependency>
					</dependencies>
					<configuration>
						<keepDependenciesWithProvidedScope>true</keepDependenciesWithProvidedScope>
						<createDependencyReducedPom>true</createDependencyReducedPom>
						<filters>
							<filter>
								<artifact>*:*</artifact>
								<excludes>
									<exclude>META-INF/*.SF</exclude>
									<exclude>META-INF/*.DSA</exclude>
									<exclude>META-INF/*.RSA</exclude>
								</excludes>
							</filter>
						</filters>
					</configuration>
					<executions>
						<execution>
							<phase>package</phase>
							<goals>
								<goal>shade</goal>
							</goals>
							<configuration>
								<transformers>
									<transformer implementation="org.apache.maven.plugins.shade.resource.AppendingTransformer">
										<resource>META-INF/spring.handlers</resource>
									</transformer>
									<transformer implementation="org.springframework.boot.maven.PropertiesMergingResourceTransformer">
										<resource>META-INF/spring.factories</resource>
									</transformer>
									<transformer implementation="org.apache.maven.plugins.shade.resource.AppendingTransformer">
										<resource>META-INF/spring.schemas</resource>
									</transformer>
									<transformer implementation="org.apache.maven.plugins.shade.resource.ServicesResourceTransformer" />
									<transformer implementation="org.apache.maven.plugins.shade.resource.ManifestResourceTransformer">
										<mainClass>${start-class}</mainClass>
									</transformer>
								</transformers>
							</configuration>
						</execution>
					</executions>
				</plugin>
			</plugins>
		</pluginManagement>
	</build>
</project><|MERGE_RESOLUTION|>--- conflicted
+++ resolved
@@ -116,10 +116,6 @@
 				<plugin>
 					<groupId>pl.project13.maven</groupId>
 					<artifactId>git-commit-id-plugin</artifactId>
-<<<<<<< HEAD
-=======
-					<version>2.1.11</version>
->>>>>>> 26a528ce
 					<executions>
 						<execution>
 							<goals>
